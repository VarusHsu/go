--- conflicted
+++ resolved
@@ -53,8 +53,6 @@
 env NETRC=$WORK/missing
 ! go get vcs-test.golang.org/auth/or401
 stderr '^\tserver response: ACCESS DENIED, buddy$'
-<<<<<<< HEAD
-=======
 
 [short] skip 'requires a remote vcs lookup'
 [!git] skip
@@ -68,7 +66,6 @@
 [GOOS:windows] stderr 'GOAUTH=netrc: \%userprofile\% is not defined'
 [GOOS:plan9] stderr 'GOAUTH=netrc: \$home is not defined'
 
->>>>>>> 37f27fbe
 -- go.mod --
 module private.example.com
 -- $WORK/empty --
